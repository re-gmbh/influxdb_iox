//! basic tests of SQL query planning DataFusion contains much more
//! extensive test coverage, this module is meant to show we have
//! wired all the pieces together (as well as ensure any particularly
//! important SQL does not regress)

use crate::scenarios::{
    self,
    delete::{OneDeleteMultiExprsOneChunk, OneDeleteSimpleExprOneChunk},
};

use super::scenarios::*;
use arrow::record_batch::RecordBatch;
use arrow_util::assert_batches_sorted_eq;
use datafusion::error::DataFusionError;
use query::{exec::ExecutionContextProvider, frontend::sql::SqlQueryPlanner};
use test_helpers::assert_contains;

/// Runs the query in `sql` and compares it to the expected output.
async fn run_sql_test_case<D>(db_setup: D, sql: &str, expected_lines: &[&str])
where
    D: DbSetup,
{
    test_helpers::maybe_start_logging();

    let sql = sql.to_string();
    for scenario in db_setup.make().await {
        let DbScenario {
            scenario_name, db, ..
        } = scenario;

        println!("Running scenario '{}'", scenario_name);
        println!("SQL: '{:#?}'", sql);
        let planner = SqlQueryPlanner::default();
        let ctx = db.new_query_context(None);

        let physical_plan = planner
            .query(&sql, &ctx)
            .await
            .expect("built plan successfully");

        let results: Vec<RecordBatch> = ctx.collect(physical_plan).await.expect("Running plan");
        assert_batches_sorted_eq!(expected_lines, &results);
    }
}

/// Runs the query in `sql` which is expected to error, and ensures
/// the output contains the expected message.
async fn run_sql_error_test_case<D>(db_setup: D, sql: &str, expected_error: &str)
where
    D: DbSetup,
{
    test_helpers::maybe_start_logging();

    let sql = sql.to_string();
    for scenario in db_setup.make().await {
        let DbScenario {
            scenario_name, db, ..
        } = scenario;

        println!("Running scenario '{}'", scenario_name);
        println!("SQL: '{:#?}'", sql);
        let planner = SqlQueryPlanner::default();
        let ctx = db.new_query_context(None);

        let result: Result<(), DataFusionError> = async {
            let physical_plan = planner.query(&sql, &ctx).await?;

            ctx.collect(physical_plan).await?;
            Ok(())
        }
        .await;

        let err = result.expect_err("Expected failure to plan");
        assert_contains!(err.to_string(), expected_error);
    }
}

#[tokio::test]
async fn sql_select_with_schema_merge() {
    let expected = vec![
        "+------+--------+--------+--------------------------------+------+",
        "| host | region | system | time                           | user |",
        "+------+--------+--------+--------------------------------+------+",
        "|      | west   | 5      | 1970-01-01T00:00:00.000000100Z | 23.2 |",
        "|      | west   | 6      | 1970-01-01T00:00:00.000000150Z | 21   |",
        "| bar  | west   |        | 1970-01-01T00:00:00.000000250Z | 21   |",
        "| foo  | east   |        | 1970-01-01T00:00:00.000000100Z | 23.2 |",
        "+------+--------+--------+--------------------------------+------+",
    ];
    run_sql_test_case(MultiChunkSchemaMerge {}, "SELECT * from cpu", &expected).await;
}

#[tokio::test]
async fn sql_select_from_restaurant() {
    let expected = vec![
        "+---------+-------+",
        "| town    | count |",
        "+---------+-------+",
        "| andover | 40000 |",
        "| reading | 632   |",
        "+---------+-------+",
    ];
    run_sql_test_case(
        TwoMeasurementsUnsignedType {},
        "SELECT town, count from restaurant",
        &expected,
    )
    .await;
}

#[tokio::test]
async fn sql_select_from_school() {
    let expected = vec![
        "+---------+-------+",
        "| town    | count |",
        "+---------+-------+",
        "| reading | 17    |",
        "| andover | 25    |",
        "+---------+-------+",
    ];
    run_sql_test_case(
        TwoMeasurementsUnsignedType {},
        "SELECT town, count from school",
        &expected,
    )
    .await;
}

#[tokio::test]
async fn sql_select_from_information_schema_tables() {
    // validate we have access to information schema for listing table
    // names
    let expected = vec![
        "+---------------+--------------------+---------------------+------------+",
        "| table_catalog | table_schema       | table_name          | table_type |",
        "+---------------+--------------------+---------------------+------------+",
        "| public        | information_schema | columns             | VIEW       |",
        "| public        | information_schema | tables              | VIEW       |",
        "| public        | iox                | h2o                 | BASE TABLE |",
        "| public        | iox                | o2                  | BASE TABLE |",
        "| public        | system             | chunk_columns       | BASE TABLE |",
        "| public        | system             | chunks              | BASE TABLE |",
        "| public        | system             | columns             | BASE TABLE |",
        "| public        | system             | operations          | BASE TABLE |",
        "| public        | system             | persistence_windows | BASE TABLE |",
        "+---------------+--------------------+---------------------+------------+",
    ];
    run_sql_test_case(
        TwoMeasurementsManyFields {},
        "SELECT * from information_schema.tables",
        &expected,
    )
    .await;
    run_sql_test_case(TwoMeasurementsManyFields {}, "SHOW TABLES", &expected).await;
}

#[tokio::test]
async fn sql_select_from_information_schema_columns() {
    // validate we have access to information schema for listing columns
    // names
    let expected = vec![
        "+---------------+--------------+------------+-------------+------------------+----------------+-------------+-----------------------------+--------------------------+------------------------+-------------------+-------------------------+---------------+--------------------+---------------+",
        "| table_catalog | table_schema | table_name | column_name | ordinal_position | column_default | is_nullable | data_type                   | character_maximum_length | character_octet_length | numeric_precision | numeric_precision_radix | numeric_scale | datetime_precision | interval_type |",
        "+---------------+--------------+------------+-------------+------------------+----------------+-------------+-----------------------------+--------------------------+------------------------+-------------------+-------------------------+---------------+--------------------+---------------+",
        "| public        | iox          | h2o        | city        | 0                |                | YES         | Dictionary(Int32, Utf8)     |                          |                        |                   |                         |               |                    |               |",
        "| public        | iox          | h2o        | moisture    | 1                |                | YES         | Float64                     |                          |                        | 24                | 2                       |               |                    |               |",
        "| public        | iox          | h2o        | other_temp  | 2                |                | YES         | Float64                     |                          |                        | 24                | 2                       |               |                    |               |",
        "| public        | iox          | h2o        | state       | 3                |                | YES         | Dictionary(Int32, Utf8)     |                          |                        |                   |                         |               |                    |               |",
        "| public        | iox          | h2o        | temp        | 4                |                | YES         | Float64                     |                          |                        | 24                | 2                       |               |                    |               |",
        "| public        | iox          | h2o        | time        | 5                |                | NO          | Timestamp(Nanosecond, None) |                          |                        |                   |                         |               |                    |               |",
        "| public        | iox          | o2         | city        | 0                |                | YES         | Dictionary(Int32, Utf8)     |                          |                        |                   |                         |               |                    |               |",
        "| public        | iox          | o2         | reading     | 1                |                | YES         | Float64                     |                          |                        | 24                | 2                       |               |                    |               |",
        "| public        | iox          | o2         | state       | 2                |                | YES         | Dictionary(Int32, Utf8)     |                          |                        |                   |                         |               |                    |               |",
        "| public        | iox          | o2         | temp        | 3                |                | YES         | Float64                     |                          |                        | 24                | 2                       |               |                    |               |",
        "| public        | iox          | o2         | time        | 4                |                | NO          | Timestamp(Nanosecond, None) |                          |                        |                   |                         |               |                    |               |",
        "+---------------+--------------+------------+-------------+------------------+----------------+-------------+-----------------------------+--------------------------+------------------------+-------------------+-------------------------+---------------+--------------------+---------------+",
    ];
    run_sql_test_case(
        TwoMeasurementsManyFields {},
        "SELECT * from information_schema.columns where table_name = 'h2o' OR table_name = 'o2'",
        &expected,
    )
    .await;
}

#[tokio::test]
async fn sql_show_columns() {
    // validate we have access to SHOW SCHEMA for listing columns
    // names
    let expected = vec![
        "+---------------+--------------+------------+-------------+-----------------------------+-------------+",
        "| table_catalog | table_schema | table_name | column_name | data_type                   | is_nullable |",
        "+---------------+--------------+------------+-------------+-----------------------------+-------------+",
        "| public        | iox          | h2o        | city        | Dictionary(Int32, Utf8)     | YES         |",
        "| public        | iox          | h2o        | moisture    | Float64                     | YES         |",
        "| public        | iox          | h2o        | other_temp  | Float64                     | YES         |",
        "| public        | iox          | h2o        | state       | Dictionary(Int32, Utf8)     | YES         |",
        "| public        | iox          | h2o        | temp        | Float64                     | YES         |",
        "| public        | iox          | h2o        | time        | Timestamp(Nanosecond, None) | NO          |",
        "+---------------+--------------+------------+-------------+-----------------------------+-------------+",
    ];
    run_sql_test_case(
        TwoMeasurementsManyFields {},
        "SHOW COLUMNS FROM h2o",
        &expected,
    )
    .await;
}

#[tokio::test]
async fn sql_select_from_system_chunks() {
    // system tables reflect the state of chunks, so don't run them
    // with different chunk configurations.

    //  ensures the tables / plumbing are hooked up (so no need to
    //  test timestamps, etc)

    let expected = vec![
        "+---------------+------------+-------------------+--------------+-----------+",
        "| partition_key | table_name | storage           | memory_bytes | row_count |",
        "+---------------+------------+-------------------+--------------+-----------+",
        "| 1970-01-01T00 | h2o        | OpenMutableBuffer | 1671         | 3         |",
        "| 1970-01-01T00 | o2         | OpenMutableBuffer | 1667         | 2         |",
        "+---------------+------------+-------------------+--------------+-----------+",
    ];
    run_sql_test_case(
        TwoMeasurementsManyFieldsOneChunk {},
        "SELECT partition_key, table_name, storage, memory_bytes, row_count from system.chunks",
        &expected,
    )
    .await;
}

#[tokio::test]
async fn sql_select_from_system_columns() {
    // system tables reflect the state of chunks, so don't run them
    // with different chunk configurations.

    //  ensures the tables / plumbing are hooked up (so no need to
    //  test timestamps, etc)

    let expected = vec![
        "+---------------+------------+-------------+-------------+---------------+",
        "| partition_key | table_name | column_name | column_type | influxdb_type |",
        "+---------------+------------+-------------+-------------+---------------+",
        "| 1970-01-01T00 | h2o        | city        | String      | Tag           |",
        "| 1970-01-01T00 | h2o        | other_temp  | F64         | Field         |",
        "| 1970-01-01T00 | h2o        | state       | String      | Tag           |",
        "| 1970-01-01T00 | h2o        | temp        | F64         | Field         |",
        "| 1970-01-01T00 | h2o        | time        | I64         | Timestamp     |",
        "| 1970-01-01T00 | o2         | city        | String      | Tag           |",
        "| 1970-01-01T00 | o2         | reading     | F64         | Field         |",
        "| 1970-01-01T00 | o2         | state       | String      | Tag           |",
        "| 1970-01-01T00 | o2         | temp        | F64         | Field         |",
        "| 1970-01-01T00 | o2         | time        | I64         | Timestamp     |",
        "+---------------+------------+-------------+-------------+---------------+",
    ];
    run_sql_test_case(
        TwoMeasurementsManyFieldsOneChunk {},
        "SELECT * from system.columns",
        &expected,
    )
    .await;
}

#[tokio::test]
async fn sql_select_from_system_chunk_columns() {
    // system tables reflect the state of chunks, so don't run them
    // with different chunk configurations.

    let expected = vec![
        "+---------------+------------+-------------+-------------------+-----------+------------+-----------+-----------+--------------+",
        "| partition_key | table_name | column_name | storage           | row_count | null_count | min_value | max_value | memory_bytes |",
        "+---------------+------------+-------------+-------------------+-----------+------------+-----------+-----------+--------------+",
        "| 1970-01-01T00 | h2o        | city        | OpenMutableBuffer | 1         | 0          | Boston    | Boston    | 309          |",
        "| 1970-01-01T00 | h2o        | city        | ReadBuffer        | 2         | 0          | Boston    | Boston    | 359          |",
        "| 1970-01-01T00 | h2o        | other_temp  | OpenMutableBuffer | 1         | 0          | 72.4      | 72.4      | 297          |",
        "| 1970-01-01T00 | h2o        | other_temp  | ReadBuffer        | 2         | 1          | 70.4      | 70.4      | 471          |",
        "| 1970-01-01T00 | h2o        | state       | OpenMutableBuffer | 1         | 0          | CA        | CA        | 309          |",
        "| 1970-01-01T00 | h2o        | state       | ReadBuffer        | 2         | 0          | MA        | MA        | 347          |",
        "| 1970-01-01T00 | h2o        | temp        | ReadBuffer        | 2         | 1          | 70.4      | 70.4      | 471          |",
        "| 1970-01-01T00 | h2o        | time        | OpenMutableBuffer | 1         | 0          | 350       | 350       | 297          |",
        "| 1970-01-01T00 | h2o        | time        | ReadBuffer        | 2         | 0          | 50        | 250       | 110          |",
        "| 1970-01-01T00 | o2         | city        | OpenMutableBuffer | 2         | 1          | Boston    | Boston    | 309          |",
        "| 1970-01-01T00 | o2         | reading     | OpenMutableBuffer | 2         | 1          | 51        | 51        | 297          |",
        "| 1970-01-01T00 | o2         | state       | OpenMutableBuffer | 2         | 0          | CA        | MA        | 313          |",
        "| 1970-01-01T00 | o2         | temp        | OpenMutableBuffer | 2         | 0          | 53.4      | 79        | 297          |",
        "| 1970-01-01T00 | o2         | time        | OpenMutableBuffer | 2         | 0          | 50        | 300       | 297          |",
        "+---------------+------------+-------------+-------------------+-----------+------------+-----------+-----------+--------------+",
    ];
    run_sql_test_case(
        TwoMeasurementsManyFieldsTwoChunks {},
        "SELECT partition_key, table_name, column_name, storage, row_count, null_count, min_value, max_value, memory_bytes from system.chunk_columns",
        &expected,
    )
    .await;
}

#[tokio::test]
async fn sql_select_from_system_operations() {
    test_helpers::maybe_start_logging();
    let expected = vec![
        "+----+---------+------------+---------------+----------------+------------+---------------+-------------------------------------+",
        "| id | status  | start_time | took_cpu_time | took_wall_time | table_name | partition_key | description                         |",
        "+----+---------+------------+---------------+----------------+------------+---------------+-------------------------------------+",
        "| 0  | Success | true       | true          | true           | h2o        | 1970-01-01T00 | Compacting chunks to ReadBuffer     |",
        "| 1  | Success | true       | true          | true           | h2o        | 1970-01-01T00 | Persisting chunks to object storage |",
        "| 2  | Success | true       | true          | true           | h2o        | 1970-01-01T00 | Writing chunk to Object Storage     |",
        "+----+---------+------------+---------------+----------------+------------+---------------+-------------------------------------+",
    ];

    // Check that the cpu time used reported is greater than zero as it isn't
    // repeatable
    run_sql_test_case(
        TwoMeasurementsManyFieldsLifecycle {},
        "SELECT id, status, CAST(start_time as BIGINT) > 0 as start_time, CAST(cpu_time_used AS BIGINT) > 0 as took_cpu_time, CAST(wall_time_used AS BIGINT) > 0 as took_wall_time, table_name, partition_key, description from system.operations",
        &expected
    ).await;
}

#[tokio::test]
async fn sql_union_all() {
    // validate name resolution works for UNION ALL queries
    let expected = vec![
        "+--------+",
        "| name   |",
        "+--------+",
        "| MA     |",
        "| MA     |",
        "| CA     |",
        "| MA     |",
        "| Boston |",
        "| Boston |",
        "| Boston |",
        "| Boston |",
        "+--------+",
    ];
    run_sql_test_case(
        TwoMeasurementsManyFields {},
        "select state as name from h2o UNION ALL select city as name from h2o",
        &expected,
    )
    .await;
}

#[tokio::test]
async fn sql_distinct_aggregates() {
    // validate distinct aggregates work against dictionary columns
    // which have nulls in them
    let expected = vec![
        "+-------------------------+",
        "| COUNT(DISTINCT o2.city) |",
        "+-------------------------+",
        "| 2                       |",
        "+-------------------------+",
    ];
    run_sql_test_case(
        TwoMeasurementsManyNulls {},
        "select count(distinct city) from o2",
        &expected,
    )
    .await;
}

#[tokio::test]
async fn sql_aggregate_on_tags() {
    // validate aggregates work on dictionary columns
    // which have nulls in them
    let expected = vec![
        "+-----------------+--------+",
        "| COUNT(UInt8(1)) | city   |",
        "+-----------------+--------+",
        "| 1               | Boston |",
        "| 2               |        |",
        "| 2               | NYC    |",
        "+-----------------+--------+",
    ];
    run_sql_test_case(
        TwoMeasurementsManyNulls {},
        "select count(*), city from o2 group by city",
        &expected,
    )
    .await;
}

#[tokio::test]
async fn sql_select_with_schema_merge_subset() {
    let expected = vec![
        "+------+--------+--------+",
        "| host | region | system |",
        "+------+--------+--------+",
        "|      | west   | 5      |",
        "|      | west   | 6      |",
        "| foo  | east   |        |",
        "| bar  | west   |        |",
        "+------+--------+--------+",
    ];
    run_sql_test_case(
        MultiChunkSchemaMerge {},
        "SELECT host, region, system from cpu",
        &expected,
    )
    .await;
}

#[tokio::test]
async fn sql_predicate_pushdown_correctness_1() {
    // Test 1: Select everything
    let expected = vec![
        "+-------+--------+--------------------------------+-----------+",
        "| count | system | time                           | town      |",
        "+-------+--------+--------------------------------+-----------+",
        "| 189   | 7      | 1970-01-01T00:00:00.000000110Z | bedford   |",
        "| 372   | 5      | 1970-01-01T00:00:00.000000100Z | lexington |",
        "| 40000 | 5      | 1970-01-01T00:00:00.000000100Z | andover   |",
        "| 471   | 6      | 1970-01-01T00:00:00.000000110Z | tewsbury  |",
        "| 632   | 5      | 1970-01-01T00:00:00.000000120Z | reading   |",
        "| 632   | 6      | 1970-01-01T00:00:00.000000130Z | reading   |",
        "| 872   | 6      | 1970-01-01T00:00:00.000000110Z | lawrence  |",
        "+-------+--------+--------------------------------+-----------+",
    ];
    run_sql_test_case(
        TwoMeasurementsPredicatePushDown {},
        "SELECT * from restaurant",
        &expected,
    )
    .await;
}

#[tokio::test]
async fn sql_predicate_pushdown_correctness_2() {
    // Test 2: One push-down expression: count > 200
    let expected = vec![
        "+-------+--------+--------------------------------+-----------+",
        "| count | system | time                           | town      |",
        "+-------+--------+--------------------------------+-----------+",
        "| 372   | 5      | 1970-01-01T00:00:00.000000100Z | lexington |",
        "| 40000 | 5      | 1970-01-01T00:00:00.000000100Z | andover   |",
        "| 471   | 6      | 1970-01-01T00:00:00.000000110Z | tewsbury  |",
        "| 632   | 5      | 1970-01-01T00:00:00.000000120Z | reading   |",
        "| 632   | 6      | 1970-01-01T00:00:00.000000130Z | reading   |",
        "| 872   | 6      | 1970-01-01T00:00:00.000000110Z | lawrence  |",
        "+-------+--------+--------------------------------+-----------+",
    ];
    run_sql_test_case(
        TwoMeasurementsPredicatePushDown {},
        "SELECT * from restaurant where count > 200",
        &expected,
    )
    .await;
}

#[tokio::test]
async fn sql_predicate_pushdown_correctness_3() {
    // Test 3: Two push-down expression: count > 200 and town != 'tewsbury'
    let expected = vec![
        "+-------+--------+--------------------------------+-----------+",
        "| count | system | time                           | town      |",
        "+-------+--------+--------------------------------+-----------+",
        "| 372   | 5      | 1970-01-01T00:00:00.000000100Z | lexington |",
        "| 40000 | 5      | 1970-01-01T00:00:00.000000100Z | andover   |",
        "| 632   | 5      | 1970-01-01T00:00:00.000000120Z | reading   |",
        "| 632   | 6      | 1970-01-01T00:00:00.000000130Z | reading   |",
        "| 872   | 6      | 1970-01-01T00:00:00.000000110Z | lawrence  |",
        "+-------+--------+--------------------------------+-----------+",
    ];
    run_sql_test_case(
        TwoMeasurementsPredicatePushDown {},
        "SELECT * from restaurant where count > 200 and town != 'tewsbury'",
        &expected,
    )
    .await;
}

#[tokio::test]
async fn sql_predicate_pushdown_correctness_4() {
    // Test 4: Still two push-down expression: count > 200 and town != 'tewsbury'
    // even though the results are different
    let expected = vec![
        "+-------+--------+--------------------------------+-----------+",
        "| count | system | time                           | town      |",
        "+-------+--------+--------------------------------+-----------+",
        "| 372   | 5      | 1970-01-01T00:00:00.000000100Z | lexington |",
        "| 40000 | 5      | 1970-01-01T00:00:00.000000100Z | andover   |",
        "| 632   | 5      | 1970-01-01T00:00:00.000000120Z | reading   |",
        "| 872   | 6      | 1970-01-01T00:00:00.000000110Z | lawrence  |",
        "+-------+--------+--------------------------------+-----------+",
    ];
    run_sql_test_case(
        TwoMeasurementsPredicatePushDown {},
        "SELECT * from restaurant where count > 200 and town != 'tewsbury' and (system =5 or town = 'lawrence')",
        &expected
    ).await;
}

#[tokio::test]
async fn sql_predicate_pushdown_correctness_5() {
    // Test 5: three push-down expression: count > 200 and town != 'tewsbury' and count < 40000
    let expected = vec![
        "+-------+--------+--------------------------------+-----------+",
        "| count | system | time                           | town      |",
        "+-------+--------+--------------------------------+-----------+",
        "| 372   | 5      | 1970-01-01T00:00:00.000000100Z | lexington |",
        "| 632   | 5      | 1970-01-01T00:00:00.000000120Z | reading   |",
        "| 872   | 6      | 1970-01-01T00:00:00.000000110Z | lawrence  |",
        "+-------+--------+--------------------------------+-----------+",
    ];
    run_sql_test_case(
        TwoMeasurementsPredicatePushDown {},
        "SELECT * from restaurant where count > 200 and town != 'tewsbury' and (system =5 or town = 'lawrence') and count < 40000",
        &expected
    ).await;
}

#[tokio::test]
async fn sql_predicate_pushdown_correctness_6() {
    // Test 6: two push-down expression: count > 200 and count < 40000
    let expected = vec![
        "+-------+--------+--------------------------------+-----------+",
        "| count | system | time                           | town      |",
        "+-------+--------+--------------------------------+-----------+",
        "| 372   | 5      | 1970-01-01T00:00:00.000000100Z | lexington |",
        "| 471   | 6      | 1970-01-01T00:00:00.000000110Z | tewsbury  |",
        "| 632   | 5      | 1970-01-01T00:00:00.000000120Z | reading   |",
        "| 632   | 6      | 1970-01-01T00:00:00.000000130Z | reading   |",
        "| 872   | 6      | 1970-01-01T00:00:00.000000110Z | lawrence  |",
        "+-------+--------+--------------------------------+-----------+",
    ];
    run_sql_test_case(
        TwoMeasurementsPredicatePushDown {},
        "SELECT * from restaurant where count > 200  and count < 40000",
        &expected,
    )
    .await;
}

#[tokio::test]
async fn sql_predicate_pushdown_correctness_7() {
    // Test 7: two push-down expression on float: system > 4.0 and system < 7.0
    let expected = vec![
        "+-------+--------+--------------------------------+-----------+",
        "| count | system | time                           | town      |",
        "+-------+--------+--------------------------------+-----------+",
        "| 372   | 5      | 1970-01-01T00:00:00.000000100Z | lexington |",
        "| 40000 | 5      | 1970-01-01T00:00:00.000000100Z | andover   |",
        "| 471   | 6      | 1970-01-01T00:00:00.000000110Z | tewsbury  |",
        "| 632   | 5      | 1970-01-01T00:00:00.000000120Z | reading   |",
        "| 632   | 6      | 1970-01-01T00:00:00.000000130Z | reading   |",
        "| 872   | 6      | 1970-01-01T00:00:00.000000110Z | lawrence  |",
        "+-------+--------+--------------------------------+-----------+",
    ];
    run_sql_test_case(
        TwoMeasurementsPredicatePushDown {},
        "SELECT * from restaurant where system > 4.0 and system < 7.0",
        &expected,
    )
    .await;
}

#[tokio::test]
async fn sql_predicate_pushdown_correctness_8() {
    // Test 8: two push-down expression on float: system > 5.0 and system < 7.0
    let expected = vec![
        "+-------+--------+--------------------------------+----------+",
        "| count | system | time                           | town     |",
        "+-------+--------+--------------------------------+----------+",
        "| 471   | 6      | 1970-01-01T00:00:00.000000110Z | tewsbury |",
        "| 632   | 6      | 1970-01-01T00:00:00.000000130Z | reading  |",
        "| 872   | 6      | 1970-01-01T00:00:00.000000110Z | lawrence |",
        "+-------+--------+--------------------------------+----------+",
    ];
    run_sql_test_case(
        TwoMeasurementsPredicatePushDown {},
        "SELECT * from restaurant where system > 5.0 and system < 7.0",
        &expected,
    )
    .await;
}

#[tokio::test]
async fn sql_predicate_pushdown_correctness_9() {
    // Test 9: three push-down expression: system > 5.0 and town != 'tewsbury' and system < 7.0
    let expected = vec![
        "+-------+--------+--------------------------------+----------+",
        "| count | system | time                           | town     |",
        "+-------+--------+--------------------------------+----------+",
        "| 632   | 6      | 1970-01-01T00:00:00.000000130Z | reading  |",
        "| 872   | 6      | 1970-01-01T00:00:00.000000110Z | lawrence |",
        "+-------+--------+--------------------------------+----------+",
    ];
    run_sql_test_case(
        TwoMeasurementsPredicatePushDown {},
        "SELECT * from restaurant where system > 5.0 and town != 'tewsbury' and 7.0 > system",
        &expected,
    )
    .await;
}

#[tokio::test]
async fn sql_predicate_pushdown_correctness_10() {
    // Test 10: three push-down expression: system > 5.0 and town != 'tewsbury' and system < 7.0
    // even though there are more expressions,(count = 632 or town = 'reading'), in the filter
    let expected = vec![
        "+-------+--------+--------------------------------+---------+",
        "| count | system | time                           | town    |",
        "+-------+--------+--------------------------------+---------+",
        "| 632   | 6      | 1970-01-01T00:00:00.000000130Z | reading |",
        "+-------+--------+--------------------------------+---------+",
    ];
    run_sql_test_case(
        TwoMeasurementsPredicatePushDown {},
        "SELECT * from restaurant where system > 5.0 and 'tewsbury' != town and system < 7.0 and (count = 632 or town = 'reading')",
        &expected
    ).await;
}

#[tokio::test]
async fn sql_predicate_pushdown_correctness_11() {
    // Test 11: four push-down expression: system > 5.0 and town != 'tewsbury' and system < 7.0 and
    // time > to_timestamp('1970-01-01T00:00:00.000000120+00:00') (rewritten to time GT int(130))
    //
    let expected = vec!["++", "++"];
    run_sql_test_case(
        TwoMeasurementsPredicatePushDown {},
        "SELECT * from restaurant where 5.0 < system and town != 'tewsbury' and system < 7.0 and (count = 632 or town = 'reading') and time > to_timestamp('1970-01-01T00:00:00.000000130+00:00')",
        &expected
    ).await;
}

#[tokio::test]
async fn sql_predicate_pushdown_correctness_12() {
    // Test 12: three push-down expression: system > 5.0 and town != 'tewsbury' and system < 7.0 and town = 'reading'
    //
    // Check correctness
    let expected = vec![
        "+-------+--------+--------------------------------+---------+",
        "| count | system | time                           | town    |",
        "+-------+--------+--------------------------------+---------+",
        "| 632   | 6      | 1970-01-01T00:00:00.000000130Z | reading |",
        "+-------+--------+--------------------------------+---------+",
    ];
    run_sql_test_case(
        TwoMeasurementsPredicatePushDown {},
        "SELECT * from restaurant where system > 5.0 and 'tewsbury' != town and system < 7.0 and town = 'reading'",
        &expected
    ).await;
}

#[tokio::test]
async fn sql_predicate_pushdown_correctness_13() {
    // Test 13: three push-down expression: system > 5.0 and system < 7.0 and town = 'reading'
    //
    // Check correctness
    let expected = vec![
        "+-------+--------+--------------------------------+---------+",
        "| count | system | time                           | town    |",
        "+-------+--------+--------------------------------+---------+",
        "| 632   | 6      | 1970-01-01T00:00:00.000000130Z | reading |",
        "+-------+--------+--------------------------------+---------+",
    ];
    run_sql_test_case(
        TwoMeasurementsPredicatePushDown {},
        "SELECT * from restaurant where system > 5.0 and system < 7.0 and town = 'reading'",
        &expected,
    )
    .await;
}

#[tokio::test]
async fn sql_predicate_pushdown_correctness_14() {
    // Test 14: on push-down expression with a literal type different from the
    // column type.
    //
    // Check correctness
    let expected = vec![
        "+-------+--------+--------------------------------+---------+",
        "| count | system | time                           | town    |",
        "+-------+--------+--------------------------------+---------+",
        "| 632   | 5      | 1970-01-01T00:00:00.000000120Z | reading |",
        "| 632   | 6      | 1970-01-01T00:00:00.000000130Z | reading |",
        "+-------+--------+--------------------------------+---------+",
    ];
    run_sql_test_case(
        TwoMeasurementsPredicatePushDown {},
        "SELECT * from restaurant where count > 500.76 and count < 640.0",
        &expected,
    )
    .await;
}

#[tokio::test]
async fn sql_deduplicate_1() {
    // This current expected is wrong because deduplicate is not available yet
    let sql =
        "select time, state, city, min_temp, max_temp, area from h2o order by time, state, city";
    let expected = vec![
        "+--------------------------------+-------+---------+----------+----------+------+",
        "| time                           | state | city    | min_temp | max_temp | area |",
        "+--------------------------------+-------+---------+----------+----------+------+",
        "| 1970-01-01T00:00:00.000000050Z | MA    | Boston  | 70.4     |          |      |",
        "| 1970-01-01T00:00:00.000000150Z | MA    | Bedford | 71.59    | 78.75    | 742  |",
        "| 1970-01-01T00:00:00.000000250Z | MA    | Andover |          | 69.2     |      |",
        "| 1970-01-01T00:00:00.000000250Z | MA    | Boston  | 65.4     | 75.4     |      |",
        "| 1970-01-01T00:00:00.000000250Z | MA    | Reading | 53.4     |          |      |",
        "| 1970-01-01T00:00:00.000000300Z | CA    | SF      | 79       | 87.2     | 500  |",
        "| 1970-01-01T00:00:00.000000300Z | CA    | SJ      | 78.5     | 88       |      |",
        "| 1970-01-01T00:00:00.000000350Z | CA    | SJ      | 75.5     | 84.08    |      |",
        "| 1970-01-01T00:00:00.000000400Z | MA    | Bedford | 65.22    | 80.75    | 750  |",
        "| 1970-01-01T00:00:00.000000400Z | MA    | Boston  | 65.4     | 82.67    |      |",
        "| 1970-01-01T00:00:00.000000450Z | CA    | SJ      | 77       | 90.7     |      |",
        "| 1970-01-01T00:00:00.000000500Z | CA    | SJ      | 69.5     | 88.2     |      |",
        "| 1970-01-01T00:00:00.000000600Z | MA    | Bedford |          | 88.75    | 742  |",
        "| 1970-01-01T00:00:00.000000600Z | MA    | Boston  | 67.4     |          |      |",
        "| 1970-01-01T00:00:00.000000600Z | MA    | Reading | 60.4     |          |      |",
        "| 1970-01-01T00:00:00.000000650Z | CA    | SF      | 68.4     | 85.7     | 500  |",
        "| 1970-01-01T00:00:00.000000650Z | CA    | SJ      | 69.5     | 89.2     |      |",
        "| 1970-01-01T00:00:00.000000700Z | CA    | SJ      | 75.5     | 84.08    |      |",
        "+--------------------------------+-------+---------+----------+----------+------+",
    ];
    run_sql_test_case(OneMeasurementFourChunksWithDuplicates {}, sql, &expected).await;
}

#[tokio::test]
async fn sql_select_non_keys() {
    let expected = vec![
        "+------+", "| temp |", "+------+", "|      |", "|      |", "| 53.4 |", "| 70.4 |",
        "+------+",
    ];
    run_sql_test_case(
        OneMeasurementTwoChunksDifferentTagSet {},
        "SELECT temp from h2o",
        &expected,
    )
    .await;
}

#[tokio::test]
async fn sql_select_all_different_tags_chunks() {
    let expected = vec![
        "+--------+------------+---------+-------+------+--------------------------------+",
        "| city   | other_temp | reading | state | temp | time                           |",
        "+--------+------------+---------+-------+------+--------------------------------+",
        "|        |            |         | MA    | 70.4 | 1970-01-01T00:00:00.000000050Z |",
        "|        | 70.4       |         | MA    |      | 1970-01-01T00:00:00.000000250Z |",
        "| Boston |            | 51      |       | 53.4 | 1970-01-01T00:00:00.000000050Z |",
        "| Boston | 72.4       |         |       |      | 1970-01-01T00:00:00.000000350Z |",
        "+--------+------------+---------+-------+------+--------------------------------+",
    ];
    run_sql_test_case(
        OneMeasurementTwoChunksDifferentTagSet {},
        "SELECT * from h2o",
        &expected,
    )
    .await;
}

// ----------------------------------------------
// tests without delete
#[tokio::test]
async fn sql_select_without_delete_agg() {
    // Count, min and max on many columns but not `foo` that is included in delete predicate
    let expected = vec![
        "+-----------------+-----------------+----------------+--------------+--------------+--------------------------------+--------------------------------+",
        "| COUNT(cpu.time) | COUNT(UInt8(1)) | COUNT(cpu.bar) | MIN(cpu.bar) | MAX(cpu.bar) | MIN(cpu.time)                  | MAX(cpu.time)                  |",
        "+-----------------+-----------------+----------------+--------------+--------------+--------------------------------+--------------------------------+",
        "| 4               | 4               | 4              | 1            | 2            | 1970-01-01T00:00:00.000000010Z | 1970-01-01T00:00:00.000000040Z |",
        "+-----------------+-----------------+----------------+--------------+--------------+--------------------------------+--------------------------------+",
    ];
    run_sql_test_case(
        scenarios::delete::NoDeleteOneChunk {},
        "SELECT count(time), count(*), count(bar), min(bar), max(bar), min(time), max(time)  from cpu",
        &expected,
    )
    .await;
}

#[tokio::test]
async fn sql_select_without_delete_max_foo() {
    let expected = vec![
        "+--------------+",
        "| MAX(cpu.foo) |",
        "+--------------+",
        "| you          |",
        "+--------------+",
    ];
    run_sql_test_case(
        scenarios::delete::NoDeleteOneChunk {},
        "SELECT max(foo) from cpu",
        &expected,
    )
    .await;
}

#[tokio::test]
async fn sql_select_without_delete_min_foo() {
    let expected = vec![
        "+--------------+",
        "| MIN(cpu.foo) |",
        "+--------------+",
        "| me           |",
        "+--------------+",
    ];
    run_sql_test_case(
        scenarios::delete::NoDeleteOneChunk {},
        "SELECT min(foo) from cpu",
        &expected,
    )
    .await;
}

#[tokio::test]
<<<<<<< HEAD
async fn sql_select_max_time_gb() {
    let expected = vec![
        "+--------------------------------+",
        "| MAX(cpu.time)                  |",
        "+--------------------------------+",
        "| 1970-01-01T00:00:00.000000020Z |",
        "+--------------------------------+",
    ];
    run_sql_test_case(
        OneDeleteSimpleExprOneChunk {},
        "SELECT max(time) from cpu group by bar",
        &expected,
    )
    .await;

    let expected = vec![
        "+-----+--------------------------------+",
        "| bar | MAX(cpu.time)                  |",
        "+-----+--------------------------------+",
        "| 2   | 1970-01-01T00:00:00.000000020Z |",
        "+-----+--------------------------------+",
    ];

    run_sql_test_case(
        OneDeleteSimpleExprOneChunk {},
        "SELECT bar, max(time) from cpu group by bar",
        &expected,
    )
    .await;
}

#[tokio::test]
async fn sql_select_max_time_gb_bar() {
    let expected = vec![
        "+--------------------------------+",
        "| MAX(cpu.time)                  |",
        "+--------------------------------+",
        "| 1970-01-01T00:00:00.000000020Z |",
        "| 1970-01-01T00:00:00.000000040Z |",
        "+--------------------------------+",
    ];
    run_sql_test_case(
        OneDeleteMultiExprsOneChunk {},
        "SELECT max(time) from cpu group by bar",
        &expected,
    )
    .await;
}

#[tokio::test]
async fn sql_select_bar_max_time_gb_bar() {
    let expected = vec![
        "+-----+--------------------------------+",
        "| bar | MAX(cpu.time)                  |",
        "+-----+--------------------------------+",
        "| 1   | 1970-01-01T00:00:00.000000040Z |",
        "| 2   | 1970-01-01T00:00:00.000000020Z |",
        "+-----+--------------------------------+",
    ];

    run_sql_test_case(
        OneDeleteMultiExprsOneChunk {},
        "SELECT bar, max(time) from cpu group by bar",
        &expected,
    )
    .await;
}

#[tokio::test]
async fn sql_select_max_time_gb_foo() {
    let expected = vec![
        "+--------------------------------+",
        "| MAX(cpu.time)                  |",
        "+--------------------------------+",
        "| 1970-01-01T00:00:00.000000020Z |",
        "| 1970-01-01T00:00:00.000000040Z |",
        "+--------------------------------+",
    ];

    run_sql_test_case(
        OneDeleteMultiExprsOneChunk {},
        "SELECT  max(time) from cpu group by foo",
        &expected,
    )
    .await;
}

#[tokio::test]
async fn sql_select_time_max_time_gb_foo() {
    let expected = vec![
        "+-----+--------------------------------+",
        "| foo | MAX(cpu.time)                  |",
        "+-----+--------------------------------+",
        "| me  | 1970-01-01T00:00:00.000000040Z |",
        "| you | 1970-01-01T00:00:00.000000020Z |",
        "+-----+--------------------------------+",
    ];

    run_sql_test_case(
        OneDeleteMultiExprsOneChunk {},
        "SELECT foo, max(time) from cpu group by foo",
        &expected,
    )
    .await;
}

#[tokio::test]
async fn sql_select_min_foo_gb_time() {
    let expected = vec![
        "+--------------+",
        "| MIN(cpu.foo) |",
        "+--------------+",
        "| me           |",
        "| you          |",
        "+--------------+",
    ];

    run_sql_test_case(
        OneDeleteMultiExprsOneChunk {},
        "SELECT min(foo) from cpu group by time",
        &expected,
    )
    .await;
}

#[tokio::test]
async fn sql_select_time_max_foo_gb_time() {
    let expected = vec![
        "+--------------------------------+--------------+",
        "| time                           | MAX(cpu.foo) |",
        "+--------------------------------+--------------+",
        "| 1970-01-01T00:00:00.000000020Z | you          |",
        "| 1970-01-01T00:00:00.000000040Z | me           |",
        "+--------------------------------+--------------+",
    ];

    run_sql_test_case(
        OneDeleteMultiExprsOneChunk {},
        "SELECT time, max(foo) from cpu group by time",
        &expected,
=======
async fn sql_create_external_table() {
    let expected_error = "Unsupported logical plan: CreateExternalTable";
    // Datafusion supports CREATE EXTERNAL TABLE, but IOx should not (as that would be a security hole)
    run_sql_error_test_case(
        scenarios::delete::NoDeleteOneChunk {},
        "CREATE EXTERNAL TABLE foo(ts TIMESTAMP) STORED AS CSV LOCATION '/tmp/foo.csv';",
        expected_error,
>>>>>>> 36cc5923
    )
    .await;
}

// --------------------------------------------------------<|MERGE_RESOLUTION|>--- conflicted
+++ resolved
@@ -809,7 +809,6 @@
 }
 
 #[tokio::test]
-<<<<<<< HEAD
 async fn sql_select_max_time_gb() {
     let expected = vec![
         "+--------------------------------+",
@@ -950,7 +949,11 @@
         OneDeleteMultiExprsOneChunk {},
         "SELECT time, max(foo) from cpu group by time",
         &expected,
-=======
+    )
+    .await;
+}
+
+#[tokio::test]
 async fn sql_create_external_table() {
     let expected_error = "Unsupported logical plan: CreateExternalTable";
     // Datafusion supports CREATE EXTERNAL TABLE, but IOx should not (as that would be a security hole)
@@ -958,7 +961,6 @@
         scenarios::delete::NoDeleteOneChunk {},
         "CREATE EXTERNAL TABLE foo(ts TIMESTAMP) STORED AS CSV LOCATION '/tmp/foo.csv';",
         expected_error,
->>>>>>> 36cc5923
     )
     .await;
 }
